--- conflicted
+++ resolved
@@ -125,22 +125,13 @@
 	 */
 	Neighbor* findNeighbor(const std::vector<double>& pt);
 
-  void getNeighborRanks(std::set<int>& ranks){
-<<<<<<< HEAD
+  void getNeighborRanks(std::set<int>& ranks) {
     for(std::vector<Neighbor*>::iterator iter = nghs.begin(), iterEnd=nghs.end(); iter != iterEnd; ++iter) {
     	Neighbor* ngh = *iter;
     	if (ngh != 0) {
     		ranks.insert((*iter)->rank());
     	}
     }
-=======
-	for (std::vector<Neighbor*>::iterator iter = nghs.begin(), iterEnd = nghs.end(); iter != iterEnd; ++iter) {
-		Neighbor* ngh = *iter;
-		if (ngh != 0) {
-			ranks.insert((*iter)->rank());
-		}
-	}
->>>>>>> 679ded72
   }
 
   Neighbor* getNeighborByIndex(int index){
